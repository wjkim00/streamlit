--- conflicted
+++ resolved
@@ -79,14 +79,10 @@
                 yield self._save_report(self._connection)
 
             self._connection.close_local_connection()
-<<<<<<< HEAD
             self._proxy.schedule_potential_deregister_and_stop(
                 self._connection)
         else:
             self._proxy.schedule_potential_stop()
-=======
-            self._proxy.try_to_deregister_proxy_connection(self._connection)
-        self._proxy.potentially_stop()
 
     @gen.coroutine
     def _save_report(self, connection):
@@ -99,5 +95,4 @@
         files = connection.serialize_report_to_files()
         cloud = self._proxy.get_cloud_storage()
         url = yield cloud.upload_report(connection.id, files, progress)
-        print('SAVED REPORT: %s' % url)
->>>>>>> 506680ef
+        print('SAVED REPORT: %s' % url)